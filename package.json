--- conflicted
+++ resolved
@@ -7,11 +7,7 @@
   "bin": {
     "task-master": "bin/task-master.js",
     "task-master-init": "bin/task-master-init.js",
-<<<<<<< HEAD
-    "task-master-mcp": "mcp-server/server.js"
-=======
     "task-master-mcp-server": "mcp-server/server.js"
->>>>>>> 42cac13f
   },
   "scripts": {
     "test": "node --experimental-vm-modules node_modules/.bin/jest",
@@ -78,7 +74,7 @@
     "mcp-server/**"
   ],
   "overrides": {
-    "node-fetch": "^2.6.7",
+    "node-fetch": "^3.3.2",
     "whatwg-url": "^11.0.0"
   },
   "devDependencies": {
