{
	"name": "task-master-ai",
<<<<<<< HEAD
	"version": "0.17.0-rc.1",
=======
	"version": "0.16.2",
>>>>>>> 292c2caf
	"description": "A task management system for ambitious AI-driven development that doesn't overwhelm and confuse Cursor.",
	"main": "index.js",
	"type": "module",
	"bin": {
		"task-master": "bin/task-master.js",
		"task-master-mcp": "mcp-server/server.js",
		"task-master-ai": "mcp-server/server.js"
	},
	"scripts": {
		"test": "node --experimental-vm-modules node_modules/.bin/jest",
		"test:fails": "node --experimental-vm-modules node_modules/.bin/jest --onlyFailures",
		"test:watch": "node --experimental-vm-modules node_modules/.bin/jest --watch",
		"test:coverage": "node --experimental-vm-modules node_modules/.bin/jest --coverage",
		"test:e2e": "./tests/e2e/run_e2e.sh",
		"test:e2e-report": "./tests/e2e/run_e2e.sh --analyze-log",
		"prepare": "chmod +x bin/task-master.js mcp-server/server.js",
		"changeset": "changeset",
		"release": "changeset publish",
		"inspector": "npx @modelcontextprotocol/inspector node mcp-server/server.js",
		"mcp-server": "node mcp-server/server.js",
		"format-check": "biome format .",
		"format": "biome format . --write"
	},
	"keywords": [
		"claude",
		"task",
		"management",
		"ai",
		"development",
		"cursor",
		"anthropic",
		"llm",
		"mcp",
		"context"
	],
	"author": "Eyal Toledano",
	"license": "MIT WITH Commons-Clause",
	"dependencies": {
		"@ai-sdk/amazon-bedrock": "^2.2.9",
		"@ai-sdk/anthropic": "^1.2.10",
		"@ai-sdk/azure": "^1.3.17",
		"@ai-sdk/google": "^1.2.13",
		"@ai-sdk/google-vertex": "^2.2.23",
		"@ai-sdk/mistral": "^1.2.7",
		"@ai-sdk/openai": "^1.3.20",
		"@ai-sdk/perplexity": "^1.1.7",
		"@ai-sdk/xai": "^1.2.15",
		"@anthropic-ai/sdk": "^0.39.0",
		"@aws-sdk/credential-providers": "^3.817.0",
		"@openrouter/ai-sdk-provider": "^0.4.5",
		"ai": "^4.3.10",
		"boxen": "^8.0.1",
		"chalk": "^5.4.1",
		"cli-highlight": "^2.1.11",
		"cli-table3": "^0.6.5",
		"commander": "^11.1.0",
		"cors": "^2.8.5",
		"dotenv": "^16.3.1",
		"express": "^4.21.2",
		"fastmcp": "^2.2.2",
		"figlet": "^1.8.0",
		"fuse.js": "^7.1.0",
		"gpt-tokens": "^1.3.14",
		"gradient-string": "^3.0.0",
		"helmet": "^8.1.0",
		"inquirer": "^12.5.0",
		"jsonwebtoken": "^9.0.2",
		"lru-cache": "^10.2.0",
		"ollama-ai-provider": "^1.2.0",
		"openai": "^4.89.0",
		"ora": "^8.2.0",
		"task-master-ai": "0.17.0-rc.1",
		"uuid": "^11.1.0",
		"zod": "^3.23.8"
	},
	"engines": {
		"node": ">=18.0.0"
	},
	"repository": {
		"type": "git",
		"url": "git+https://github.com/eyaltoledano/claude-task-master.git"
	},
	"homepage": "https://github.com/eyaltoledano/claude-task-master#readme",
	"bugs": {
		"url": "https://github.com/eyaltoledano/claude-task-master/issues"
	},
	"files": [
		"scripts/**",
		"assets/**",
		".cursor/**",
		"README-task-master.md",
		"index.js",
		"bin/**",
		"mcp-server/**",
		"src/**"
	],
	"overrides": {
		"node-fetch": "^2.6.12",
		"whatwg-url": "^11.0.0"
	},
	"devDependencies": {
		"@biomejs/biome": "^1.9.4",
		"@changesets/changelog-github": "^0.5.1",
		"@changesets/cli": "^2.28.1",
		"@types/jest": "^29.5.14",
		"execa": "^8.0.1",
		"ink": "^5.0.1",
		"jest": "^29.7.0",
		"jest-environment-node": "^29.7.0",
		"mock-fs": "^5.5.0",
		"prettier": "^3.5.3",
		"react": "^18.3.1",
		"supertest": "^7.1.0",
		"tsx": "^4.16.2"
	}
}<|MERGE_RESOLUTION|>--- conflicted
+++ resolved
@@ -1,10 +1,6 @@
 {
 	"name": "task-master-ai",
-<<<<<<< HEAD
 	"version": "0.17.0-rc.1",
-=======
-	"version": "0.16.2",
->>>>>>> 292c2caf
 	"description": "A task management system for ambitious AI-driven development that doesn't overwhelm and confuse Cursor.",
 	"main": "index.js",
 	"type": "module",
