/**
 * commands.js
 * Command-line interface for the Task Master CLI
 */

import { program } from 'commander';
import path from 'path';
import chalk from 'chalk';
import boxen from 'boxen';
import fs from 'fs';
import https from 'https';
import inquirer from 'inquirer';
import ora from 'ora'; // Import ora

import { log, readJSON } from './utils.js';
import {
	parsePRD,
	updateTasks,
	generateTaskFiles,
	setTaskStatus,
	listTasks,
	expandTask,
	expandAllTasks,
	clearSubtasks,
	addTask,
	addSubtask,
	removeSubtask,
	analyzeTaskComplexity,
	updateTaskById,
	updateSubtaskById,
	removeTask,
	findTaskById,
	taskExists
} from './task-manager.js';

import {
	addDependency,
	removeDependency,
	validateDependenciesCommand,
	fixDependenciesCommand
} from './dependency-manager.js';

import {
	isApiKeySet,
	getDebugFlag,
	getConfig,
	writeConfig,
	ConfigurationError,
	isConfigFilePresent,
	getAvailableModels
} from './config-manager.js';

import {
	displayBanner,
	displayHelp,
	displayNextTask,
	displayTaskById,
	displayComplexityReport,
	getStatusWithColor,
	confirmTaskOverwrite,
	startLoadingIndicator,
	stopLoadingIndicator,
	displayModelConfiguration,
	displayAvailableModels,
	displayApiKeyStatus
} from './ui.js';

import { initializeProject } from '../init.js';
import {
	getModelConfiguration,
	getAvailableModelsList,
	setModel,
	getApiKeyStatusReport
} from './task-manager/models.js';
import { findProjectRoot } from './utils.js';
import {
	convertAllRulesToBrandRules,
	removeBrandRules,
	BRAND_NAMES,
	isValidBrand,
	getBrandProfile
} from './rule-transformer.js';
import { runInteractiveRulesSetup } from './rules-setup.js';

/**
 * Runs the interactive setup process for model configuration.
 * @param {string|null} projectRoot - The resolved project root directory.
 */
async function runInteractiveSetup(projectRoot) {
	if (!projectRoot) {
		console.error(
			chalk.red(
				'Error: Could not determine project root for interactive setup.'
			)
		);
		process.exit(1);
	}

	const currentConfigResult = await getModelConfiguration({ projectRoot });
	const currentModels = currentConfigResult.success
		? currentConfigResult.data.activeModels
		: { main: null, research: null, fallback: null };
	// Handle potential config load failure gracefully for the setup flow
	if (
		!currentConfigResult.success &&
		currentConfigResult.error?.code !== 'CONFIG_MISSING'
	) {
		console.warn(
			chalk.yellow(
				`Warning: Could not load current model configuration: ${currentConfigResult.error?.message || 'Unknown error'}. Proceeding with defaults.`
			)
		);
	}

	// Helper function to fetch OpenRouter models (duplicated for CLI context)
	function fetchOpenRouterModelsCLI() {
		return new Promise((resolve) => {
			const options = {
				hostname: 'openrouter.ai',
				path: '/api/v1/models',
				method: 'GET',
				headers: {
					Accept: 'application/json'
				}
			};

			const req = https.request(options, (res) => {
				let data = '';
				res.on('data', (chunk) => {
					data += chunk;
				});
				res.on('end', () => {
					if (res.statusCode === 200) {
						try {
							const parsedData = JSON.parse(data);
							resolve(parsedData.data || []); // Return the array of models
						} catch (e) {
							console.error('Error parsing OpenRouter response:', e);
							resolve(null); // Indicate failure
						}
					} else {
						console.error(
							`OpenRouter API request failed with status code: ${res.statusCode}`
						);
						resolve(null); // Indicate failure
					}
				});
			});

			req.on('error', (e) => {
				console.error('Error fetching OpenRouter models:', e);
				resolve(null); // Indicate failure
			});
			req.end();
		});
	}

	// Helper to get choices and default index for a role
	const getPromptData = (role, allowNone = false) => {
		const currentModel = currentModels[role]; // Use the fetched data
		const allModelsRaw = getAvailableModels(); // Get all available models

		// Manually group models by provider
		const modelsByProvider = allModelsRaw.reduce((acc, model) => {
			if (!acc[model.provider]) {
				acc[model.provider] = [];
			}
			acc[model.provider].push(model);
			return acc;
		}, {});

		const cancelOption = { name: '⏹ Cancel Model Setup', value: '__CANCEL__' }; // Symbol updated
		const noChangeOption = currentModel?.modelId
			? {
					name: `✔ No change to current ${role} model (${currentModel.modelId})`, // Symbol updated
					value: '__NO_CHANGE__'
				}
			: null;

		const customOpenRouterOption = {
			name: '* Custom OpenRouter model', // Symbol updated
			value: '__CUSTOM_OPENROUTER__'
		};

		let choices = [];
		let defaultIndex = 0; // Default to 'Cancel'

		// Filter and format models allowed for this role using the manually grouped data
		const roleChoices = Object.entries(modelsByProvider)
			.map(([provider, models]) => {
				const providerModels = models
					.filter((m) => m.allowed_roles.includes(role))
					.map((m) => ({
						name: `${provider} / ${m.id} ${
							m.cost_per_1m_tokens
								? chalk.gray(
										`($${m.cost_per_1m_tokens.input.toFixed(2)} input | $${m.cost_per_1m_tokens.output.toFixed(2)} output)`
									)
								: ''
						}`,
						value: { id: m.id, provider },
						short: `${provider}/${m.id}`
					}));
				if (providerModels.length > 0) {
					return [...providerModels];
				}
				return null;
			})
			.filter(Boolean)
			.flat();

		// Find the index of the currently selected model for setting the default
		let currentChoiceIndex = -1;
		if (currentModel?.modelId && currentModel?.provider) {
			currentChoiceIndex = roleChoices.findIndex(
				(choice) =>
					typeof choice.value === 'object' &&
					choice.value.id === currentModel.modelId &&
					choice.value.provider === currentModel.provider
			);
		}

		// Construct final choices list based on whether 'None' is allowed
		const commonPrefix = [];
		if (noChangeOption) {
			commonPrefix.push(noChangeOption);
		}
		commonPrefix.push(cancelOption);
		commonPrefix.push(customOpenRouterOption);

		let prefixLength = commonPrefix.length; // Initial prefix length

		if (allowNone) {
			choices = [
				...commonPrefix,
				new inquirer.Separator(),
				{ name: '⚪ None (disable)', value: null }, // Symbol updated
				new inquirer.Separator(),
				...roleChoices
			];
			// Adjust default index: Prefix + Sep1 + None + Sep2 (+3)
			const noneOptionIndex = prefixLength + 1;
			defaultIndex =
				currentChoiceIndex !== -1
					? currentChoiceIndex + prefixLength + 3 // Offset by prefix and separators
					: noneOptionIndex; // Default to 'None' if no current model matched
		} else {
			choices = [
				...commonPrefix,
				new inquirer.Separator(),
				...roleChoices,
				new inquirer.Separator()
			];
			// Adjust default index: Prefix + Sep (+1)
			defaultIndex =
				currentChoiceIndex !== -1
					? currentChoiceIndex + prefixLength + 1 // Offset by prefix and separator
					: noChangeOption
						? 1
						: 0; // Default to 'No Change' if present, else 'Cancel'
		}

		// Ensure defaultIndex is valid within the final choices array length
		if (defaultIndex < 0 || defaultIndex >= choices.length) {
			// If default calculation failed or pointed outside bounds, reset intelligently
			defaultIndex = 0; // Default to 'Cancel'
			console.warn(
				`Warning: Could not determine default model for role '${role}'. Defaulting to 'Cancel'.`
			); // Add warning
		}

		return { choices, default: defaultIndex };
	};

	// --- Generate choices using the helper ---
	const mainPromptData = getPromptData('main');
	const researchPromptData = getPromptData('research');
	const fallbackPromptData = getPromptData('fallback', true); // Allow 'None' for fallback

	const answers = await inquirer.prompt([
		{
			type: 'list',
			name: 'mainModel',
			message: 'Select the main model for generation/updates:',
			choices: mainPromptData.choices,
			default: mainPromptData.default
		},
		{
			type: 'list',
			name: 'researchModel',
			message: 'Select the research model:',
			choices: researchPromptData.choices,
			default: researchPromptData.default,
			when: (ans) => ans.mainModel !== '__CANCEL__'
		},
		{
			type: 'list',
			name: 'fallbackModel',
			message: 'Select the fallback model (optional):',
			choices: fallbackPromptData.choices,
			default: fallbackPromptData.default,
			when: (ans) =>
				ans.mainModel !== '__CANCEL__' && ans.researchModel !== '__CANCEL__'
		}
	]);

	let setupSuccess = true;
	let setupConfigModified = false;
	const coreOptionsSetup = { projectRoot }; // Pass root for setup actions

	// Helper to handle setting a model (including custom)
	async function handleSetModel(role, selectedValue, currentModelId) {
		if (selectedValue === '__CANCEL__') {
			console.log(
				chalk.yellow(`\nSetup canceled during ${role} model selection.`)
			);
			setupSuccess = false; // Also mark success as false on cancel
			return false; // Indicate cancellation
		}

		// Handle the new 'No Change' option
		if (selectedValue === '__NO_CHANGE__') {
			console.log(chalk.gray(`No change selected for ${role} model.`));
			return true; // Indicate success, continue setup
		}

		let modelIdToSet = null;
		let providerHint = null;
		let isCustomSelection = false;

		if (selectedValue === '__CUSTOM_OPENROUTER__') {
			isCustomSelection = true;
			const { customId } = await inquirer.prompt([
				{
					type: 'input',
					name: 'customId',
					message: `Enter the custom OpenRouter Model ID for the ${role} role:`
				}
			]);
			if (!customId) {
				console.log(chalk.yellow('No custom ID entered. Skipping role.'));
				return true; // Continue setup, but don't set this role
			}
			modelIdToSet = customId;
			providerHint = 'openrouter';
			// Validate against live OpenRouter list
			const openRouterModels = await fetchOpenRouterModelsCLI();
			if (
				!openRouterModels ||
				!openRouterModels.some((m) => m.id === modelIdToSet)
			) {
				console.error(
					chalk.red(
						`Error: Model ID "${modelIdToSet}" not found in the live OpenRouter model list. Please check the ID.`
					)
				);
				setupSuccess = false;
				return true; // Continue setup, but mark as failed
			}
		} else if (
			selectedValue &&
			typeof selectedValue === 'object' &&
			selectedValue.id
		) {
			// Standard model selected from list
			modelIdToSet = selectedValue.id;
			providerHint = selectedValue.provider; // Provider is known
		} else if (selectedValue === null && role === 'fallback') {
			// Handle disabling fallback
			modelIdToSet = null;
			providerHint = null;
		} else if (selectedValue) {
			console.error(
				chalk.red(
					`Internal Error: Unexpected selection value for ${role}: ${JSON.stringify(selectedValue)}`
				)
			);
			setupSuccess = false;
			return true;
		}

		// Only proceed if there's a change to be made
		if (modelIdToSet !== currentModelId) {
			if (modelIdToSet) {
				// Set a specific model (standard or custom)
				const result = await setModel(role, modelIdToSet, {
					...coreOptionsSetup,
					providerHint // Pass the hint
				});
				if (result.success) {
					console.log(
						chalk.blue(
							`Set ${role} model: ${result.data.provider} / ${result.data.modelId}`
						)
					);
					if (result.data.warning) {
						// Display warning if returned by setModel
						console.log(chalk.yellow(result.data.warning));
					}
					setupConfigModified = true;
				} else {
					console.error(
						chalk.red(
							`Error setting ${role} model: ${result.error?.message || 'Unknown'}`
						)
					);
					setupSuccess = false;
				}
			} else if (role === 'fallback') {
				// Disable fallback model
				const currentCfg = getConfig(projectRoot);
				if (currentCfg?.models?.fallback?.modelId) {
					// Check if it was actually set before clearing
					currentCfg.models.fallback = {
						...currentCfg.models.fallback,
						provider: undefined,
						modelId: undefined
					};
					if (writeConfig(currentCfg, projectRoot)) {
						console.log(chalk.blue('Fallback model disabled.'));
						setupConfigModified = true;
					} else {
						console.error(
							chalk.red('Failed to disable fallback model in config file.')
						);
						setupSuccess = false;
					}
				} else {
					console.log(chalk.blue('Fallback model was already disabled.'));
				}
			}
		}
		return true; // Indicate setup should continue
	}

	// Process answers using the handler
	if (
		!(await handleSetModel(
			'main',
			answers.mainModel,
			currentModels.main?.modelId // <--- Now 'currentModels' is defined
		))
	) {
		return false; // Explicitly return false if cancelled
	}
	if (
		!(await handleSetModel(
			'research',
			answers.researchModel,
			currentModels.research?.modelId // <--- Now 'currentModels' is defined
		))
	) {
		return false; // Explicitly return false if cancelled
	}
	if (
		!(await handleSetModel(
			'fallback',
			answers.fallbackModel,
			currentModels.fallback?.modelId // <--- Now 'currentModels' is defined
		))
	) {
		return false; // Explicitly return false if cancelled
	}

	if (setupSuccess && setupConfigModified) {
		console.log(chalk.green.bold('\nModel setup complete!'));
	} else if (setupSuccess && !setupConfigModified) {
		console.log(chalk.yellow('\nNo changes made to model configuration.'));
	} else if (!setupSuccess) {
		console.error(
			chalk.red(
				'\nErrors occurred during model selection. Please review and try again.'
			)
		);
	}
	return true; // Indicate setup flow completed (not cancelled)
	// Let the main command flow continue to display results
}

/**
 * Configure and register CLI commands
 * @param {Object} program - Commander program instance
 */
function registerCommands(programInstance) {
	// Add global error handler for unknown options
	programInstance.on('option:unknown', function (unknownOption) {
		const commandName = this._name || 'unknown';
		console.error(chalk.red(`Error: Unknown option '${unknownOption}'`));
		console.error(
			chalk.yellow(
				`Run 'task-master ${commandName} --help' to see available options`
			)
		);
		process.exit(1);
	});

<<<<<<< HEAD
	// Default help
	programInstance.on('--help', function () {
		displayHelp();
	});

	// Add/remove brand rules command
	programInstance
		.command('rules <action> [brands...]')
		.description(
			'Add or remove rules for one or more brands (e.g., task-master rules add windsurf roo)'
		)
		.option(
			'-f, --force',
			'Skip confirmation prompt when removing rules (dangerous)'
		)
		.action(async (action, brands, options) => {
			const projectDir = process.cwd();

			/**
			 * 'task-master rules setup' action:
			 *
			 * Launches an interactive prompt to select which brand rules to apply to the current project.
			 * This does NOT perform project initialization or ask about shell aliases—only rules selection.
			 *
			 * Example usage:
			 *   $ task-master rules setup
			 *
			 * Useful for updating/enforcing rules after project creation, or switching brands.
			 *
			 * The list of brands is always up-to-date with the available profiles.
			 */
			if (action === 'setup') {
				// Run interactive rules setup ONLY (no project init)
				const selectedBrandRules = await runInteractiveRulesSetup();
				for (const brand of selectedBrandRules) {
					if (!isValidBrand(brand)) {
						console.warn(
							`Rules profile for brand "${brand}" not found. Valid brands: ${BRAND_NAMES.join(', ')}. Skipping.`
						);
						continue;
					}
					const profile = getBrandProfile(brand);
					const addResult = convertAllRulesToBrandRules(projectDir, profile);
					if (typeof profile.onAddBrandRules === 'function') {
						profile.onAddBrandRules(projectDir);
					}
					console.log(
						chalk.green(
							`Summary for ${brand}: ${addResult.success} rules added, ${addResult.failed} failed.`
						)
					);
				}
				return;
			}

			if (!brands || brands.length === 0) {
				console.error(
					'Please specify at least one brand (e.g., windsurf, roo).'
				);
				process.exit(1);
			}

			// Support both space- and comma-separated brand lists
			const expandedBrands = brands
				.flatMap((b) => b.split(',').map((s) => s.trim()))
				.filter(Boolean);

			if (action === 'remove') {
				let confirmed = true;
				if (!options.force) {
					const ui = await import('./ui.js');
					confirmed = await ui.confirmRulesRemove(expandedBrands);
				}
				if (!confirmed) {
					console.log(chalk.yellow('Aborted: No rules were removed.'));
					return;
				}
			}

			// (removed duplicate projectDir, brands check, and expandedBrands parsing)

			const removalResults = [];

			for (const brand of expandedBrands) {
				if (!isValidBrand(brand)) {
					console.warn(
						`Rules profile for brand "${brand}" not found. Valid brands: ${BRAND_NAMES.join(', ')}. Skipping.`
					);
					continue;
				}
				const profile = getBrandProfile(brand);

				if (action === 'add') {
					console.log(chalk.blue(`Adding rules for brand: ${brand}...`));
					const addResult = convertAllRulesToBrandRules(projectDir, profile);
					if (typeof profile.onAddBrandRules === 'function') {
						profile.onAddBrandRules(projectDir);
					}
					console.log(chalk.blue(`Completed adding rules for brand: ${brand}`));
					console.log(
						chalk.green(
							`Summary for ${brand}: ${addResult.success} rules added, ${addResult.failed} failed.`
						)
					);
				} else if (action === 'remove') {
					console.log(chalk.blue(`Removing rules for brand: ${brand}...`));
					const result = removeBrandRules(projectDir, profile);
					removalResults.push(result);
					console.log(chalk.blue(`Completed removal for brand: ${brand}`));
				} else {
					console.error('Unknown action. Use "add" or "remove".');
					process.exit(1);
				}
			}

			// Print summary for removals
			if (action === 'remove') {
				const successes = removalResults
					.filter((r) => r.success)
					.map((r) => r.brandName);
				const skipped = removalResults
					.filter((r) => r.skipped)
					.map((r) => r.brandName);
				const errors = removalResults.filter(
					(r) => r.error && !r.success && !r.skipped
				);

				if (successes.length > 0) {
					console.log(
						chalk.green(`Successfully removed rules: ${successes.join(', ')}`)
					);
				}
				if (skipped.length > 0) {
					console.log(
						chalk.yellow(
							`Skipped (default or protected): ${skipped.join(', ')}`
						)
					);
				}
				if (errors.length > 0) {
					errors.forEach((r) => {
						console.log(chalk.red(`Error removing ${r.brandName}: ${r.error}`));
					});
				}
			}
		});

=======
>>>>>>> a1f8d524
	// parse-prd command
	programInstance
		.command('parse-prd')
		.description('Parse a PRD file and generate tasks')
		.argument('[file]', 'Path to the PRD file')
		.option(
			'-i, --input <file>',
			'Path to the PRD file (alternative to positional argument)'
		)
		.option('-o, --output <file>', 'Output file path', 'tasks/tasks.json')
		.option('-n, --num-tasks <number>', 'Number of tasks to generate', '10')
		.option('-f, --force', 'Skip confirmation when overwriting existing tasks')
		.option(
			'--append',
			'Append new tasks to existing tasks.json instead of overwriting'
		)
		.action(async (file, options) => {
			// Use input option if file argument not provided
			const inputFile = file || options.input;
			const defaultPrdPath = 'scripts/prd.txt';
			const numTasks = parseInt(options.numTasks, 10);
			const outputPath = options.output;
			const force = options.force || false;
			const append = options.append || false;
			let useForce = force;
			let useAppend = false;

			// Helper function to check if tasks.json exists and confirm overwrite
			async function confirmOverwriteIfNeeded() {
				if (fs.existsSync(outputPath) && !useForce && !useAppend) {
					const overwrite = await confirmTaskOverwrite(outputPath);
					if (!overwrite) {
						log('info', 'Operation cancelled.');
						return false;
					}
					// If user confirms 'y', we should set useForce = true for the parsePRD call
					// Only overwrite if not appending
					useForce = true;
				}
				return true;
			}

			let spinner;

			try {
				if (!inputFile) {
					if (fs.existsSync(defaultPrdPath)) {
						console.log(
							chalk.blue(`Using default PRD file path: ${defaultPrdPath}`)
						);
						if (!(await confirmOverwriteIfNeeded())) return;

						console.log(chalk.blue(`Generating ${numTasks} tasks...`));
						spinner = ora('Parsing PRD and generating tasks...').start();
						await parsePRD(defaultPrdPath, outputPath, numTasks, {
							useAppend,
							useForce
						});
						spinner.succeed('Tasks generated successfully!');
						return;
					}

					console.log(
						chalk.yellow(
							'No PRD file specified and default PRD file not found at scripts/prd.txt.'
						)
					);
					console.log(
						boxen(
							chalk.white.bold('Parse PRD Help') +
								'\n\n' +
								chalk.cyan('Usage:') +
								'\n' +
								`  task-master parse-prd <prd-file.txt> [options]\n\n` +
								chalk.cyan('Options:') +
								'\n' +
								'  -i, --input <file>       Path to the PRD file (alternative to positional argument)\n' +
								'  -o, --output <file>      Output file path (default: "tasks/tasks.json")\n' +
								'  -n, --num-tasks <number> Number of tasks to generate (default: 10)\n' +
								'  -f, --force              Skip confirmation when overwriting existing tasks\n' +
								'  --append                 Append new tasks to existing tasks.json instead of overwriting\n\n' +
								chalk.cyan('Example:') +
								'\n' +
								'  task-master parse-prd requirements.txt --num-tasks 15\n' +
								'  task-master parse-prd --input=requirements.txt\n' +
								'  task-master parse-prd --force\n' +
								'  task-master parse-prd requirements_v2.txt --append\n\n' +
								chalk.yellow('Note: This command will:') +
								'\n' +
								'  1. Look for a PRD file at scripts/prd.txt by default\n' +
								'  2. Use the file specified by --input or positional argument if provided\n' +
								'  3. Generate tasks from the PRD and either:\n' +
								'     - Overwrite any existing tasks.json file (default)\n' +
								'     - Append to existing tasks.json if --append is used',
							{ padding: 1, borderColor: 'blue', borderStyle: 'round' }
						)
					);
					return;
				}

				if (!fs.existsSync(inputFile)) {
					console.error(
						chalk.red(`Error: Input PRD file not found: ${inputFile}`)
					);
					process.exit(1);
				}

				if (!(await confirmOverwriteIfNeeded())) return;

				console.log(chalk.blue(`Parsing PRD file: ${inputFile}`));
				console.log(chalk.blue(`Generating ${numTasks} tasks...`));
				if (append) {
					console.log(chalk.blue('Appending to existing tasks...'));
				}

				spinner = ora('Parsing PRD and generating tasks...').start();
				await parsePRD(inputFile, outputPath, numTasks, {
					append: useAppend,
					useForce
				});
				spinner.succeed('Tasks generated successfully!');
			} catch (error) {
				if (spinner) {
					spinner.fail(`Error parsing PRD: ${error.message}`);
				} else {
					console.error(chalk.red(`Error parsing PRD: ${error.message}`));
				}
				process.exit(1);
			}
		});

	// update command
	programInstance
		.command('update')
		.description(
			'Update multiple tasks with ID >= "from" based on new information or implementation changes'
		)
		.option('-f, --file <file>', 'Path to the tasks file', 'tasks/tasks.json')
		.option(
			'--from <id>',
			'Task ID to start updating from (tasks with ID >= this value will be updated)',
			'1'
		)
		.option(
			'-p, --prompt <text>',
			'Prompt explaining the changes or new context (required)'
		)
		.option(
			'-r, --research',
			'Use Perplexity AI for research-backed task updates'
		)
		.action(async (options) => {
			const tasksPath = options.file;
			const fromId = parseInt(options.from, 10); // Validation happens here
			const prompt = options.prompt;
			const useResearch = options.research || false;

			// Check if there's an 'id' option which is a common mistake (instead of 'from')
			if (
				process.argv.includes('--id') ||
				process.argv.some((arg) => arg.startsWith('--id='))
			) {
				console.error(
					chalk.red('Error: The update command uses --from=<id>, not --id=<id>')
				);
				console.log(chalk.yellow('\nTo update multiple tasks:'));
				console.log(
					`  task-master update --from=${fromId} --prompt="Your prompt here"`
				);
				console.log(
					chalk.yellow(
						'\nTo update a single specific task, use the update-task command instead:'
					)
				);
				console.log(
					`  task-master update-task --id=<id> --prompt="Your prompt here"`
				);
				process.exit(1);
			}

			if (!prompt) {
				console.error(
					chalk.red(
						'Error: --prompt parameter is required. Please provide information about the changes.'
					)
				);
				process.exit(1);
			}

			console.log(
				chalk.blue(
					`Updating tasks from ID >= ${fromId} with prompt: "${prompt}"`
				)
			);
			console.log(chalk.blue(`Tasks file: ${tasksPath}`));

			if (useResearch) {
				console.log(
					chalk.blue('Using Perplexity AI for research-backed task updates')
				);
			}

			// Call core updateTasks, passing empty context for CLI
			await updateTasks(
				tasksPath,
				fromId,
				prompt,
				useResearch,
				{} // Pass empty context
			);
		});

	// update-task command
	programInstance
		.command('update-task')
		.description(
			'Update a single specific task by ID with new information (use --id parameter)'
		)
		.option('-f, --file <file>', 'Path to the tasks file', 'tasks/tasks.json')
		.option('-i, --id <id>', 'Task ID to update (required)')
		.option(
			'-p, --prompt <text>',
			'Prompt explaining the changes or new context (required)'
		)
		.option(
			'-r, --research',
			'Use Perplexity AI for research-backed task updates'
		)
		.action(async (options) => {
			try {
				const tasksPath = options.file;

				// Validate required parameters
				if (!options.id) {
					console.error(chalk.red('Error: --id parameter is required'));
					console.log(
						chalk.yellow(
							'Usage example: task-master update-task --id=23 --prompt="Update with new information"'
						)
					);
					process.exit(1);
				}

				// Parse the task ID and validate it's a number
				const taskId = parseInt(options.id, 10);
				if (isNaN(taskId) || taskId <= 0) {
					console.error(
						chalk.red(
							`Error: Invalid task ID: ${options.id}. Task ID must be a positive integer.`
						)
					);
					console.log(
						chalk.yellow(
							'Usage example: task-master update-task --id=23 --prompt="Update with new information"'
						)
					);
					process.exit(1);
				}

				if (!options.prompt) {
					console.error(
						chalk.red(
							'Error: --prompt parameter is required. Please provide information about the changes.'
						)
					);
					console.log(
						chalk.yellow(
							'Usage example: task-master update-task --id=23 --prompt="Update with new information"'
						)
					);
					process.exit(1);
				}

				const prompt = options.prompt;
				const useResearch = options.research || false;

				// Validate tasks file exists
				if (!fs.existsSync(tasksPath)) {
					console.error(
						chalk.red(`Error: Tasks file not found at path: ${tasksPath}`)
					);
					if (tasksPath === 'tasks/tasks.json') {
						console.log(
							chalk.yellow(
								'Hint: Run task-master init or task-master parse-prd to create tasks.json first'
							)
						);
					} else {
						console.log(
							chalk.yellow(
								`Hint: Check if the file path is correct: ${tasksPath}`
							)
						);
					}
					process.exit(1);
				}

				console.log(
					chalk.blue(`Updating task ${taskId} with prompt: "${prompt}"`)
				);
				console.log(chalk.blue(`Tasks file: ${tasksPath}`));

				if (useResearch) {
					// Verify Perplexity API key exists if using research
					if (!isApiKeySet('perplexity')) {
						console.log(
							chalk.yellow(
								'Warning: PERPLEXITY_API_KEY environment variable is missing. Research-backed updates will not be available.'
							)
						);
						console.log(
							chalk.yellow('Falling back to Claude AI for task update.')
						);
					} else {
						console.log(
							chalk.blue('Using Perplexity AI for research-backed task update')
						);
					}
				}

				const result = await updateTaskById(
					tasksPath,
					taskId,
					prompt,
					useResearch
				);

				// If the task wasn't updated (e.g., if it was already marked as done)
				if (!result) {
					console.log(
						chalk.yellow(
							'\nTask update was not completed. Review the messages above for details.'
						)
					);
				}
			} catch (error) {
				console.error(chalk.red(`Error: ${error.message}`));

				// Provide more helpful error messages for common issues
				if (
					error.message.includes('task') &&
					error.message.includes('not found')
				) {
					console.log(chalk.yellow('\nTo fix this issue:'));
					console.log(
						'  1. Run task-master list to see all available task IDs'
					);
					console.log('  2. Use a valid task ID with the --id parameter');
				} else if (error.message.includes('API key')) {
					console.log(
						chalk.yellow(
							'\nThis error is related to API keys. Check your environment variables.'
						)
					);
				}

				// Use getDebugFlag getter instead of CONFIG.debug
				if (getDebugFlag()) {
					console.error(error);
				}

				process.exit(1);
			}
		});

	// update-subtask command
	programInstance
		.command('update-subtask')
		.description(
			'Update a subtask by appending additional timestamped information'
		)
		.option('-f, --file <file>', 'Path to the tasks file', 'tasks/tasks.json')
		.option(
			'-i, --id <id>',
			'Subtask ID to update in format "parentId.subtaskId" (required)'
		)
		.option(
			'-p, --prompt <text>',
			'Prompt explaining what information to add (required)'
		)
		.option('-r, --research', 'Use Perplexity AI for research-backed updates')
		.action(async (options) => {
			try {
				const tasksPath = options.file;

				// Validate required parameters
				if (!options.id) {
					console.error(chalk.red('Error: --id parameter is required'));
					console.log(
						chalk.yellow(
							'Usage example: task-master update-subtask --id=5.2 --prompt="Add more details about the API endpoint"'
						)
					);
					process.exit(1);
				}

				// Validate subtask ID format (should contain a dot)
				const subtaskId = options.id;
				if (!subtaskId.includes('.')) {
					console.error(
						chalk.red(
							`Error: Invalid subtask ID format: ${subtaskId}. Subtask ID must be in format "parentId.subtaskId"`
						)
					);
					console.log(
						chalk.yellow(
							'Usage example: task-master update-subtask --id=5.2 --prompt="Add more details about the API endpoint"'
						)
					);
					process.exit(1);
				}

				if (!options.prompt) {
					console.error(
						chalk.red(
							'Error: --prompt parameter is required. Please provide information to add to the subtask.'
						)
					);
					console.log(
						chalk.yellow(
							'Usage example: task-master update-subtask --id=5.2 --prompt="Add more details about the API endpoint"'
						)
					);
					process.exit(1);
				}

				const prompt = options.prompt;
				const useResearch = options.research || false;

				// Validate tasks file exists
				if (!fs.existsSync(tasksPath)) {
					console.error(
						chalk.red(`Error: Tasks file not found at path: ${tasksPath}`)
					);
					if (tasksPath === 'tasks/tasks.json') {
						console.log(
							chalk.yellow(
								'Hint: Run task-master init or task-master parse-prd to create tasks.json first'
							)
						);
					} else {
						console.log(
							chalk.yellow(
								`Hint: Check if the file path is correct: ${tasksPath}`
							)
						);
					}
					process.exit(1);
				}

				console.log(
					chalk.blue(`Updating subtask ${subtaskId} with prompt: "${prompt}"`)
				);
				console.log(chalk.blue(`Tasks file: ${tasksPath}`));

				if (useResearch) {
					// Verify Perplexity API key exists if using research
					if (!isApiKeySet('perplexity')) {
						console.log(
							chalk.yellow(
								'Warning: PERPLEXITY_API_KEY environment variable is missing. Research-backed updates will not be available.'
							)
						);
						console.log(
							chalk.yellow('Falling back to Claude AI for subtask update.')
						);
					} else {
						console.log(
							chalk.blue(
								'Using Perplexity AI for research-backed subtask update'
							)
						);
					}
				}

				const result = await updateSubtaskById(
					tasksPath,
					subtaskId,
					prompt,
					useResearch
				);

				if (!result) {
					console.log(
						chalk.yellow(
							'\nSubtask update was not completed. Review the messages above for details.'
						)
					);
				}
			} catch (error) {
				console.error(chalk.red(`Error: ${error.message}`));

				// Provide more helpful error messages for common issues
				if (
					error.message.includes('subtask') &&
					error.message.includes('not found')
				) {
					console.log(chalk.yellow('\nTo fix this issue:'));
					console.log(
						'  1. Run task-master list --with-subtasks to see all available subtask IDs'
					);
					console.log(
						'  2. Use a valid subtask ID with the --id parameter in format "parentId.subtaskId"'
					);
				} else if (error.message.includes('API key')) {
					console.log(
						chalk.yellow(
							'\nThis error is related to API keys. Check your environment variables.'
						)
					);
				}

				// Use getDebugFlag getter instead of CONFIG.debug
				if (getDebugFlag()) {
					console.error(error);
				}

				process.exit(1);
			}
		});

	// generate command
	programInstance
		.command('generate')
		.description('Generate task files from tasks.json')
		.option('-f, --file <file>', 'Path to the tasks file', 'tasks/tasks.json')
		.option('-o, --output <dir>', 'Output directory', 'tasks')
		.action(async (options) => {
			const tasksPath = options.file;
			const outputDir = options.output;

			console.log(chalk.blue(`Generating task files from: ${tasksPath}`));
			console.log(chalk.blue(`Output directory: ${outputDir}`));

			await generateTaskFiles(tasksPath, outputDir);
		});

	// set-status command
	programInstance
		.command('set-status')
		.description('Set the status of a task')
		.option(
			'-i, --id <id>',
			'Task ID (can be comma-separated for multiple tasks)'
		)
		.option(
			'-s, --status <status>',
			'New status (todo, in-progress, review, done)'
		)
		.option('-f, --file <file>', 'Path to the tasks file', 'tasks/tasks.json')
		.action(async (options) => {
			const tasksPath = options.file;
			const taskId = options.id;
			const status = options.status;

			if (!taskId || !status) {
				console.error(chalk.red('Error: Both --id and --status are required'));
				process.exit(1);
			}

			console.log(
				chalk.blue(`Setting status of task(s) ${taskId} to: ${status}`)
			);

			await setTaskStatus(tasksPath, taskId, status);
		});

	// list command
	programInstance
		.command('list')
		.description('List all tasks')
		.option('-f, --file <file>', 'Path to the tasks file', 'tasks/tasks.json')
		.option('-s, --status <status>', 'Filter by status')
		.option('--with-subtasks', 'Show subtasks for each task')
		.action(async (options) => {
			const tasksPath = options.file;
			const statusFilter = options.status;
			const withSubtasks = options.withSubtasks || false;

			console.log(chalk.blue(`Listing tasks from: ${tasksPath}`));
			if (statusFilter) {
				console.log(chalk.blue(`Filtering by status: ${statusFilter}`));
			}
			if (withSubtasks) {
				console.log(chalk.blue('Including subtasks in listing'));
			}

			await listTasks(tasksPath, statusFilter, withSubtasks);
		});

	// expand command
	programInstance
		.command('expand')
		.description('Expand a task into subtasks using AI')
		.option('-i, --id <id>', 'ID of the task to expand')
		.option(
			'-a, --all',
			'Expand all pending tasks based on complexity analysis'
		)
		.option(
			'-n, --num <number>',
			'Number of subtasks to generate (uses complexity analysis by default if available)'
		)
		.option(
			'-r, --research',
			'Enable research-backed generation (e.g., using Perplexity)',
			false
		)
		.option('-p, --prompt <text>', 'Additional context for subtask generation')
		.option('-f, --force', 'Force expansion even if subtasks exist', false) // Ensure force option exists
		.option(
			'--file <file>',
			'Path to the tasks file (relative to project root)',
			'tasks/tasks.json'
		) // Allow file override
		.action(async (options) => {
			const projectRoot = findProjectRoot();
			if (!projectRoot) {
				console.error(chalk.red('Error: Could not find project root.'));
				process.exit(1);
			}
			const tasksPath = path.resolve(projectRoot, options.file); // Resolve tasks path

			if (options.all) {
				// --- Handle expand --all ---
				console.log(chalk.blue('Expanding all pending tasks...'));
				// Updated call to the refactored expandAllTasks
				try {
					const result = await expandAllTasks(
						tasksPath,
						options.num, // Pass num
						options.research, // Pass research flag
						options.prompt, // Pass additional context
						options.force, // Pass force flag
						{} // Pass empty context for CLI calls
						// outputFormat defaults to 'text' in expandAllTasks for CLI
					);
					// Optional: Display summary from result
					console.log(chalk.green(`Expansion Summary:`));
					console.log(chalk.green(` - Attempted: ${result.tasksToExpand}`));
					console.log(chalk.green(` - Expanded:  ${result.expandedCount}`));
					console.log(chalk.yellow(` - Skipped:   ${result.skippedCount}`));
					console.log(chalk.red(` - Failed:    ${result.failedCount}`));
				} catch (error) {
					console.error(
						chalk.red(`Error expanding all tasks: ${error.message}`)
					);
					process.exit(1);
				}
			} else if (options.id) {
				// --- Handle expand --id <id> (Should be correct from previous refactor) ---
				if (!options.id) {
					console.error(
						chalk.red('Error: Task ID is required unless using --all.')
					);
					process.exit(1);
				}

				console.log(chalk.blue(`Expanding task ${options.id}...`));
				try {
					// Call the refactored expandTask function
					await expandTask(
						tasksPath,
						options.id,
						options.num,
						options.research,
						options.prompt,
						{}, // Pass empty context for CLI calls
						options.force // Pass the force flag down
					);
					// expandTask logs its own success/failure for single task
				} catch (error) {
					console.error(
						chalk.red(`Error expanding task ${options.id}: ${error.message}`)
					);
					process.exit(1);
				}
			} else {
				console.error(
					chalk.red('Error: You must specify either a task ID (--id) or --all.')
				);
				programInstance.help(); // Show help
			}
		});

	// analyze-complexity command
	programInstance
		.command('analyze-complexity')
		.description(
			`Analyze tasks and generate expansion recommendations${chalk.reset('')}`
		)
		.option(
			'-o, --output <file>',
			'Output file path for the report',
			'scripts/task-complexity-report.json'
		)
		.option(
			'-m, --model <model>',
			'LLM model to use for analysis (defaults to configured model)'
		)
		.option(
			'-t, --threshold <number>',
			'Minimum complexity score to recommend expansion (1-10)',
			'5'
		)
		.option('-f, --file <file>', 'Path to the tasks file', 'tasks/tasks.json')
		.option(
			'-r, --research',
			'Use Perplexity AI for research-backed complexity analysis'
		)
		.action(async (options) => {
			const tasksPath = options.file || 'tasks/tasks.json';
			const outputPath = options.output;
			const modelOverride = options.model;
			const thresholdScore = parseFloat(options.threshold);
			const useResearch = options.research || false;

			console.log(chalk.blue(`Analyzing task complexity from: ${tasksPath}`));
			console.log(chalk.blue(`Output report will be saved to: ${outputPath}`));

			if (useResearch) {
				console.log(
					chalk.blue(
						'Using Perplexity AI for research-backed complexity analysis'
					)
				);
			}

			await analyzeTaskComplexity(options);
		});

	// clear-subtasks command
	programInstance
		.command('clear-subtasks')
		.description('Clear subtasks from specified tasks')
		.option('-f, --file <file>', 'Path to the tasks file', 'tasks/tasks.json')
		.option(
			'-i, --id <ids>',
			'Task IDs (comma-separated) to clear subtasks from'
		)
		.option('--all', 'Clear subtasks from all tasks')
		.action(async (options) => {
			const tasksPath = options.file;
			const taskIds = options.id;
			const all = options.all;

			if (!taskIds && !all) {
				console.error(
					chalk.red(
						'Error: Please specify task IDs with --id=<ids> or use --all to clear all tasks'
					)
				);
				process.exit(1);
			}

			if (all) {
				// If --all is specified, get all task IDs
				const data = readJSON(tasksPath);
				if (!data || !data.tasks) {
					console.error(chalk.red('Error: No valid tasks found'));
					process.exit(1);
				}
				const allIds = data.tasks.map((t) => t.id).join(',');
				clearSubtasks(tasksPath, allIds);
			} else {
				clearSubtasks(tasksPath, taskIds);
			}
		});

	// add-task command
	programInstance
		.command('add-task')
		.description('Add a new task using AI or manual input')
		.option('-f, --file <file>', 'Path to the tasks file', 'tasks/tasks.json')
		.option(
			'-p, --prompt <prompt>',
			'Description of the task to add (required if not using manual fields)'
		)
		.option('-t, --title <title>', 'Task title (for manual task creation)')
		.option(
			'-d, --description <description>',
			'Task description (for manual task creation)'
		)
		.option(
			'--details <details>',
			'Implementation details (for manual task creation)'
		)
		.option(
			'--test-strategy <testStrategy>',
			'Test strategy (for manual task creation)'
		)
		.option(
			'--dependencies <dependencies>',
			'Comma-separated list of task IDs this task depends on'
		)
		.option(
			'--priority <priority>',
			'Task priority (high, medium, low)',
			'medium'
		)
		.option(
			'-r, --research',
			'Whether to use research capabilities for task creation'
		)
		.action(async (options) => {
			const isManualCreation = options.title && options.description;

			// Validate that either prompt or title+description are provided
			if (!options.prompt && !isManualCreation) {
				console.error(
					chalk.red(
						'Error: Either --prompt or both --title and --description must be provided'
					)
				);
				process.exit(1);
			}

			try {
				// Prepare dependencies if provided
				let dependencies = [];
				if (options.dependencies) {
					dependencies = options.dependencies
						.split(',')
						.map((id) => parseInt(id.trim(), 10));
				}

				// Create manual task data if title and description are provided
				let manualTaskData = null;
				if (isManualCreation) {
					manualTaskData = {
						title: options.title,
						description: options.description,
						details: options.details || '',
						testStrategy: options.testStrategy || ''
					};

					console.log(
						chalk.blue(`Creating task manually with title: "${options.title}"`)
					);
					if (dependencies.length > 0) {
						console.log(
							chalk.blue(`Dependencies: [${dependencies.join(', ')}]`)
						);
					}
					if (options.priority) {
						console.log(chalk.blue(`Priority: ${options.priority}`));
					}
				} else {
					console.log(
						chalk.blue(
							`Creating task with AI using prompt: "${options.prompt}"`
						)
					);
					if (dependencies.length > 0) {
						console.log(
							chalk.blue(`Dependencies: [${dependencies.join(', ')}]`)
						);
					}
					if (options.priority) {
						console.log(chalk.blue(`Priority: ${options.priority}`));
					}
				}

				// Pass mcpLog and session for MCP mode
				const newTaskId = await addTask(
					options.file,
					options.prompt, // Pass prompt (will be null/undefined if not provided)
					dependencies,
					options.priority,
					{
						// For CLI, session context isn't directly available like MCP
						// We don't need to pass session here for CLI API key resolution
						// as dotenv loads .env, and utils.resolveEnvVariable checks process.env
					},
					'text', // outputFormat
					manualTaskData, // Pass the potentially created manualTaskData object
					options.research || false // Pass the research flag value
				);

				console.log(chalk.green(`✓ Added new task #${newTaskId}`));
				console.log(chalk.gray('Next: Complete this task or add more tasks'));
			} catch (error) {
				console.error(chalk.red(`Error adding task: ${error.message}`));
				if (error.stack && getDebugFlag()) {
					console.error(error.stack);
				}
				process.exit(1);
			}
		});

	// next command
	programInstance
		.command('next')
		.description(
			`Show the next task to work on based on dependencies and status${chalk.reset('')}`
		)
		.option('-f, --file <file>', 'Path to the tasks file', 'tasks/tasks.json')
		.action(async (options) => {
			const tasksPath = options.file;
			await displayNextTask(tasksPath);
		});

	// show command
	programInstance
		.command('show')
		.description(
			`Display detailed information about a specific task${chalk.reset('')}`
		)
		.argument('[id]', 'Task ID to show')
		.option('-i, --id <id>', 'Task ID to show')
		.option('-s, --status <status>', 'Filter subtasks by status') // ADDED status option
		.option('-f, --file <file>', 'Path to the tasks file', 'tasks/tasks.json')
		.action(async (taskId, options) => {
			const idArg = taskId || options.id;
			const statusFilter = options.status; // ADDED: Capture status filter

			if (!idArg) {
				console.error(chalk.red('Error: Please provide a task ID'));
				process.exit(1);
			}

			const tasksPath = options.file;
			// PASS statusFilter to the display function
			await displayTaskById(tasksPath, idArg, statusFilter);
		});

	// add-dependency command
	programInstance
		.command('add-dependency')
		.description('Add a dependency to a task')
		.option('-i, --id <id>', 'Task ID to add dependency to')
		.option('-d, --depends-on <id>', 'Task ID that will become a dependency')
		.option('-f, --file <file>', 'Path to the tasks file', 'tasks/tasks.json')
		.action(async (options) => {
			const tasksPath = options.file;
			const taskId = options.id;
			const dependencyId = options.dependsOn;

			if (!taskId || !dependencyId) {
				console.error(
					chalk.red('Error: Both --id and --depends-on are required')
				);
				process.exit(1);
			}

			// Handle subtask IDs correctly by preserving the string format for IDs containing dots
			// Only use parseInt for simple numeric IDs
			const formattedTaskId = taskId.includes('.')
				? taskId
				: parseInt(taskId, 10);
			const formattedDependencyId = dependencyId.includes('.')
				? dependencyId
				: parseInt(dependencyId, 10);

			await addDependency(tasksPath, formattedTaskId, formattedDependencyId);
		});

	// remove-dependency command
	programInstance
		.command('remove-dependency')
		.description('Remove a dependency from a task')
		.option('-i, --id <id>', 'Task ID to remove dependency from')
		.option('-d, --depends-on <id>', 'Task ID to remove as a dependency')
		.option('-f, --file <file>', 'Path to the tasks file', 'tasks/tasks.json')
		.action(async (options) => {
			const tasksPath = options.file;
			const taskId = options.id;
			const dependencyId = options.dependsOn;

			if (!taskId || !dependencyId) {
				console.error(
					chalk.red('Error: Both --id and --depends-on are required')
				);
				process.exit(1);
			}

			// Handle subtask IDs correctly by preserving the string format for IDs containing dots
			// Only use parseInt for simple numeric IDs
			const formattedTaskId = taskId.includes('.')
				? taskId
				: parseInt(taskId, 10);
			const formattedDependencyId = dependencyId.includes('.')
				? dependencyId
				: parseInt(dependencyId, 10);

			await removeDependency(tasksPath, formattedTaskId, formattedDependencyId);
		});

	// validate-dependencies command
	programInstance
		.command('validate-dependencies')
		.description(
			`Identify invalid dependencies without fixing them${chalk.reset('')}`
		)
		.option('-f, --file <file>', 'Path to the tasks file', 'tasks/tasks.json')
		.action(async (options) => {
			await validateDependenciesCommand(options.file);
		});

	// fix-dependencies command
	programInstance
		.command('fix-dependencies')
		.description(`Fix invalid dependencies automatically${chalk.reset('')}`)
		.option('-f, --file <file>', 'Path to the tasks file', 'tasks/tasks.json')
		.action(async (options) => {
			await fixDependenciesCommand(options.file);
		});

	// complexity-report command
	programInstance
		.command('complexity-report')
		.description(`Display the complexity analysis report${chalk.reset('')}`)
		.option(
			'-f, --file <file>',
			'Path to the report file',
			'scripts/task-complexity-report.json'
		)
		.action(async (options) => {
			await displayComplexityReport(options.file);
		});

	// add-subtask command
	programInstance
		.command('add-subtask')
		.description('Add a subtask to an existing task')
		.option('-f, --file <file>', 'Path to the tasks file', 'tasks/tasks.json')
		.option('-p, --parent <id>', 'Parent task ID (required)')
		.option('-i, --task-id <id>', 'Existing task ID to convert to subtask')
		.option(
			'-t, --title <title>',
			'Title for the new subtask (when creating a new subtask)'
		)
		.option('-d, --description <text>', 'Description for the new subtask')
		.option('--details <text>', 'Implementation details for the new subtask')
		.option(
			'--dependencies <ids>',
			'Comma-separated list of dependency IDs for the new subtask'
		)
		.option('-s, --status <status>', 'Status for the new subtask', 'pending')
		.option('--skip-generate', 'Skip regenerating task files')
		.action(async (options) => {
			const tasksPath = options.file;
			const parentId = options.parent;
			const existingTaskId = options.taskId;
			const generateFiles = !options.skipGenerate;

			if (!parentId) {
				console.error(
					chalk.red(
						'Error: --parent parameter is required. Please provide a parent task ID.'
					)
				);
				showAddSubtaskHelp();
				process.exit(1);
			}

			// Parse dependencies if provided
			let dependencies = [];
			if (options.dependencies) {
				dependencies = options.dependencies.split(',').map((id) => {
					// Handle both regular IDs and dot notation
					return id.includes('.') ? id.trim() : parseInt(id.trim(), 10);
				});
			}

			try {
				if (existingTaskId) {
					// Convert existing task to subtask
					console.log(
						chalk.blue(
							`Converting task ${existingTaskId} to a subtask of ${parentId}...`
						)
					);
					await addSubtask(
						tasksPath,
						parentId,
						existingTaskId,
						null,
						generateFiles
					);
					console.log(
						chalk.green(
							`✓ Task ${existingTaskId} successfully converted to a subtask of task ${parentId}`
						)
					);
				} else if (options.title) {
					// Create new subtask with provided data
					console.log(
						chalk.blue(`Creating new subtask for parent task ${parentId}...`)
					);

					const newSubtaskData = {
						title: options.title,
						description: options.description || '',
						details: options.details || '',
						status: options.status || 'pending',
						dependencies: dependencies
					};

					const subtask = await addSubtask(
						tasksPath,
						parentId,
						null,
						newSubtaskData,
						generateFiles
					);
					console.log(
						chalk.green(
							`✓ New subtask ${parentId}.${subtask.id} successfully created`
						)
					);

					// Display success message and suggested next steps
					console.log(
						boxen(
							chalk.white.bold(
								`Subtask ${parentId}.${subtask.id} Added Successfully`
							) +
								'\n\n' +
								chalk.white(`Title: ${subtask.title}`) +
								'\n' +
								chalk.white(`Status: ${getStatusWithColor(subtask.status)}`) +
								'\n' +
								(dependencies.length > 0
									? chalk.white(`Dependencies: ${dependencies.join(', ')}`) +
										'\n'
									: '') +
								'\n' +
								chalk.white.bold('Next Steps:') +
								'\n' +
								chalk.cyan(
									`1. Run ${chalk.yellow(`task-master show ${parentId}`)} to see the parent task with all subtasks`
								) +
								'\n' +
								chalk.cyan(
									`2. Run ${chalk.yellow(`task-master set-status --id=${parentId}.${subtask.id} --status=in-progress`)} to start working on it`
								),
							{
								padding: 1,
								borderColor: 'green',
								borderStyle: 'round',
								margin: { top: 1 }
							}
						)
					);
				} else {
					console.error(
						chalk.red('Error: Either --task-id or --title must be provided.')
					);
					console.log(
						boxen(
							chalk.white.bold('Usage Examples:') +
								'\n\n' +
								chalk.white('Convert existing task to subtask:') +
								'\n' +
								chalk.yellow(
									`  task-master add-subtask --parent=5 --task-id=8`
								) +
								'\n\n' +
								chalk.white('Create new subtask:') +
								'\n' +
								chalk.yellow(
									`  task-master add-subtask --parent=5 --title="Implement login UI" --description="Create the login form"`
								) +
								'\n\n',
							{ padding: 1, borderColor: 'blue', borderStyle: 'round' }
						)
					);
					process.exit(1);
				}
			} catch (error) {
				console.error(chalk.red(`Error: ${error.message}`));
				process.exit(1);
			}
		})
		.on('error', function (err) {
			console.error(chalk.red(`Error: ${err.message}`));
			showAddSubtaskHelp();
			process.exit(1);
		});

	// Helper function to show add-subtask command help
	function showAddSubtaskHelp() {
		console.log(
			boxen(
				chalk.white.bold('Add Subtask Command Help') +
					'\n\n' +
					chalk.cyan('Usage:') +
					'\n' +
					`  task-master add-subtask --parent=<id> [options]\n\n` +
					chalk.cyan('Options:') +
					'\n' +
					'  -p, --parent <id>         Parent task ID (required)\n' +
					'  -i, --task-id <id>        Existing task ID to convert to subtask\n' +
					'  -t, --title <title>       Title for the new subtask\n' +
					'  -d, --description <text>  Description for the new subtask\n' +
					'  --details <text>          Implementation details for the new subtask\n' +
					'  --dependencies <ids>      Comma-separated list of dependency IDs\n' +
					'  -s, --status <status>     Status for the new subtask (default: "pending")\n' +
					'  -f, --file <file>         Path to the tasks file (default: "tasks/tasks.json")\n' +
					'  --skip-generate           Skip regenerating task files\n\n' +
					chalk.cyan('Examples:') +
					'\n' +
					'  task-master add-subtask --parent=5 --task-id=8\n' +
					'  task-master add-subtask -p 5 -t "Implement login UI" -d "Create the login form"',
				{ padding: 1, borderColor: 'blue', borderStyle: 'round' }
			)
		);
	}

	// remove-subtask command
	programInstance
		.command('remove-subtask')
		.description('Remove a subtask from its parent task')
		.option('-f, --file <file>', 'Path to the tasks file', 'tasks/tasks.json')
		.option(
			'-i, --id <id>',
			'Subtask ID(s) to remove in format "parentId.subtaskId" (can be comma-separated for multiple subtasks)'
		)
		.option(
			'-c, --convert',
			'Convert the subtask to a standalone task instead of deleting it'
		)
		.option('--skip-generate', 'Skip regenerating task files')
		.action(async (options) => {
			const tasksPath = options.file;
			const subtaskIds = options.id;
			const convertToTask = options.convert || false;
			const generateFiles = !options.skipGenerate;

			if (!subtaskIds) {
				console.error(
					chalk.red(
						'Error: --id parameter is required. Please provide subtask ID(s) in format "parentId.subtaskId".'
					)
				);
				showRemoveSubtaskHelp();
				process.exit(1);
			}

			try {
				// Split by comma to support multiple subtask IDs
				const subtaskIdArray = subtaskIds.split(',').map((id) => id.trim());

				for (const subtaskId of subtaskIdArray) {
					// Validate subtask ID format
					if (!subtaskId.includes('.')) {
						console.error(
							chalk.red(
								`Error: Subtask ID "${subtaskId}" must be in format "parentId.subtaskId"`
							)
						);
						showRemoveSubtaskHelp();
						process.exit(1);
					}

					console.log(chalk.blue(`Removing subtask ${subtaskId}...`));
					if (convertToTask) {
						console.log(
							chalk.blue('The subtask will be converted to a standalone task')
						);
					}

					const result = await removeSubtask(
						tasksPath,
						subtaskId,
						convertToTask,
						generateFiles
					);

					if (convertToTask && result) {
						// Display success message and next steps for converted task
						console.log(
							boxen(
								chalk.white.bold(
									`Subtask ${subtaskId} Converted to Task #${result.id}`
								) +
									'\n\n' +
									chalk.white(`Title: ${result.title}`) +
									'\n' +
									chalk.white(`Status: ${getStatusWithColor(result.status)}`) +
									'\n' +
									chalk.white(
										`Dependencies: ${result.dependencies.join(', ')}`
									) +
									'\n\n' +
									chalk.white.bold('Next Steps:') +
									'\n' +
									chalk.cyan(
										`1. Run ${chalk.yellow(`task-master show ${result.id}`)} to see details of the new task`
									) +
									'\n' +
									chalk.cyan(
										`2. Run ${chalk.yellow(`task-master set-status --id=${result.id} --status=in-progress`)} to start working on it`
									),
								{
									padding: 1,
									borderColor: 'green',
									borderStyle: 'round',
									margin: { top: 1 }
								}
							)
						);
					} else {
						// Display success message for deleted subtask
						console.log(
							boxen(
								chalk.white.bold(`Subtask ${subtaskId} Removed`) +
									'\n\n' +
									chalk.white('The subtask has been successfully deleted.'),
								{
									padding: 1,
									borderColor: 'green',
									borderStyle: 'round',
									margin: { top: 1 }
								}
							)
						);
					}
				}
			} catch (error) {
				console.error(chalk.red(`Error: ${error.message}`));
				showRemoveSubtaskHelp();
				process.exit(1);
			}
		})
		.on('error', function (err) {
			console.error(chalk.red(`Error: ${err.message}`));
			showRemoveSubtaskHelp();
			process.exit(1);
		});

	// Helper function to show remove-subtask command help
	function showRemoveSubtaskHelp() {
		console.log(
			boxen(
				chalk.white.bold('Remove Subtask Command Help') +
					'\n\n' +
					chalk.cyan('Usage:') +
					'\n' +
					`  task-master remove-subtask --id=<parentId.subtaskId> [options]\n\n` +
					chalk.cyan('Options:') +
					'\n' +
					'  -i, --id <id>       Subtask ID(s) to remove in format "parentId.subtaskId" (can be comma-separated, required)\n' +
					'  -c, --convert       Convert the subtask to a standalone task instead of deleting it\n' +
					'  -f, --file <file>   Path to the tasks file (default: "tasks/tasks.json")\n' +
					'  --skip-generate     Skip regenerating task files\n\n' +
					chalk.cyan('Examples:') +
					'\n' +
					'  task-master remove-subtask --id=5.2\n' +
					'  task-master remove-subtask --id=5.2,6.3,7.1\n' +
					'  task-master remove-subtask --id=5.2 --convert',
				{ padding: 1, borderColor: 'blue', borderStyle: 'round' }
			)
		);
	}

	// remove-task command
	programInstance
		.command('remove-task')
		.description('Remove one or more tasks or subtasks permanently')
		.description('Remove one or more tasks or subtasks permanently')
		.option(
			'-i, --id <ids>',
			'ID(s) of the task(s) or subtask(s) to remove (e.g., "5", "5.2", or "5,6.1,7")'
		)
		.option('-f, --file <file>', 'Path to the tasks file', 'tasks/tasks.json')
		.option('-y, --yes', 'Skip confirmation prompt', false)
		.action(async (options) => {
			const tasksPath = options.file;
			const taskIdsString = options.id;

			if (!taskIdsString) {
				console.error(chalk.red('Error: Task ID(s) are required'));
				console.error(
					chalk.yellow(
						'Usage: task-master remove-task --id=<taskId1,taskId2...>'
					)
				);
				process.exit(1);
			}

			const taskIdsToRemove = taskIdsString
				.split(',')
				.map((id) => id.trim())
				.filter(Boolean);

			if (taskIdsToRemove.length === 0) {
				console.error(chalk.red('Error: No valid task IDs provided.'));
				process.exit(1);
			}

			try {
				// Read data once for checks and confirmation
				const data = readJSON(tasksPath);
				if (!data || !data.tasks) {
					console.error(
						chalk.red(`Error: No valid tasks found in ${tasksPath}`)
					);
					process.exit(1);
				}

				const existingTasksToRemove = [];
				const nonExistentIds = [];
				let totalSubtasksToDelete = 0;
				const dependentTaskMessages = [];

				for (const taskId of taskIdsToRemove) {
					if (!taskExists(data.tasks, taskId)) {
						nonExistentIds.push(taskId);
					} else {
						// Correctly extract the task object from the result of findTaskById
						const findResult = findTaskById(data.tasks, taskId);
						const taskObject = findResult.task; // Get the actual task/subtask object

						if (taskObject) {
							existingTasksToRemove.push({ id: taskId, task: taskObject }); // Push the actual task object

							// If it's a main task, count its subtasks and check dependents
							if (!taskObject.isSubtask) {
								// Check the actual task object
								if (taskObject.subtasks && taskObject.subtasks.length > 0) {
									totalSubtasksToDelete += taskObject.subtasks.length;
								}
								const dependentTasks = data.tasks.filter(
									(t) =>
										t.dependencies &&
										t.dependencies.includes(parseInt(taskId, 10))
								);
								if (dependentTasks.length > 0) {
									dependentTaskMessages.push(
										`  - Task ${taskId}: ${dependentTasks.length} dependent tasks (${dependentTasks.map((t) => t.id).join(', ')})`
									);
								}
							}
						} else {
							// Handle case where findTaskById returned null for the task property (should be rare)
							nonExistentIds.push(`${taskId} (error finding details)`);
						}
					}
				}

				if (nonExistentIds.length > 0) {
					console.warn(
						chalk.yellow(
							`Warning: The following task IDs were not found: ${nonExistentIds.join(', ')}`
						)
					);
				}

				if (existingTasksToRemove.length === 0) {
					console.log(chalk.blue('No existing tasks found to remove.'));
					process.exit(0);
				}

				// Skip confirmation if --yes flag is provided
				if (!options.yes) {
					console.log();
					console.log(
						chalk.red.bold(
							`⚠️ WARNING: This will permanently delete the following ${existingTasksToRemove.length} item(s):`
						)
					);
					console.log();

					existingTasksToRemove.forEach(({ id, task }) => {
						if (!task) return; // Should not happen due to taskExists check, but safeguard
						if (task.isSubtask) {
							// Subtask - title is directly on the task object
							console.log(
								chalk.white(`  Subtask ${id}: ${task.title || '(no title)'}`)
							);
							// Optionally show parent context if available
							if (task.parentTask) {
								console.log(
									chalk.gray(
										`    (Parent: ${task.parentTask.id} - ${task.parentTask.title || '(no title)'})`
									)
								);
							}
						} else {
							// Main task - title is directly on the task object
							console.log(
								chalk.white.bold(`  Task ${id}: ${task.title || '(no title)'}`)
							);
						}
					});

					if (totalSubtasksToDelete > 0) {
						console.log(
							chalk.yellow(
								`⚠️ This will also delete ${totalSubtasksToDelete} subtasks associated with the selected main tasks!`
							)
						);
					}

					if (dependentTaskMessages.length > 0) {
						console.log(
							chalk.yellow(
								'⚠️ Warning: Dependencies on the following tasks will be removed:'
							)
						);
						dependentTaskMessages.forEach((msg) =>
							console.log(chalk.yellow(msg))
						);
					}

					console.log();

					const { confirm } = await inquirer.prompt([
						{
							type: 'confirm',
							name: 'confirm',
							message: chalk.red.bold(
								`Are you sure you want to permanently delete these ${existingTasksToRemove.length} item(s)?`
							),
							default: false
						}
					]);

					if (!confirm) {
						console.log(chalk.blue('Task deletion cancelled.'));
						process.exit(0);
					}
				}

				const indicator = startLoadingIndicator(
					`Removing ${existingTasksToRemove.length} task(s)/subtask(s)...`
				);

				// Use the string of existing IDs for the core function
				const existingIdsString = existingTasksToRemove
					.map(({ id }) => id)
					.join(',');
				const result = await removeTask(tasksPath, existingIdsString);

				stopLoadingIndicator(indicator);

				if (result.success) {
					console.log(
						boxen(
							chalk.green(
								`Successfully removed ${result.removedTasks.length} task(s)/subtask(s).`
							) +
								(result.message ? `\n\nDetails:\n${result.message}` : '') +
								(result.error
									? `\n\nWarnings:\n${chalk.yellow(result.error)}`
									: ''),
							{ padding: 1, borderColor: 'green', borderStyle: 'round' }
						)
					);
				} else {
					console.error(
						boxen(
							chalk.red(
								`Operation completed with errors. Removed ${result.removedTasks.length} task(s)/subtask(s).`
							) +
								(result.message ? `\n\nDetails:\n${result.message}` : '') +
								(result.error ? `\n\nErrors:\n${chalk.red(result.error)}` : ''),
							{
								padding: 1,
								borderColor: 'red',
								borderStyle: 'round'
							}
						)
					);
					process.exit(1); // Exit with error code if any part failed
				}

				// Log any initially non-existent IDs again for clarity
				if (nonExistentIds.length > 0) {
					console.warn(
						chalk.yellow(
							`Note: The following IDs were not found initially and were skipped: ${nonExistentIds.join(', ')}`
						)
					);

					// Exit with error if any removals failed
					if (successfulRemovals.length === 0) {
						process.exit(1);
					}
				}
			} catch (error) {
				console.error(
					chalk.red(`Error: ${error.message || 'An unknown error occurred'}`)
				);
				process.exit(1);
			}
		});

	// init command (Directly calls the implementation from init.js)
	programInstance
		.command('init')
		.description('Initialize a new project with Task Master structure')
		.option('-y, --yes', 'Skip prompts and use default values')
		.option('-n, --name <name>', 'Project name')
		.option('-d, --description <description>', 'Project description')
		.option('-v, --version <version>', 'Project version', '0.1.0') // Set default here
		.option('-a, --author <author>', 'Author name')
		.option(
			'-r, --rules <rules...>',
			'List of rules to add (roo, windsurf, cursor, ...). Accepts comma or space separated values.'
		)
		.option('--skip-install', 'Skip installing dependencies')
		.option('--dry-run', 'Show what would be done without making changes')
		.option('--aliases', 'Add shell aliases (tm, taskmaster)')
		.action(async (cmdOptions) => {
			// Parse rules: accept space or comma separated, default to ['cursor']
			let rules = ['cursor'];
			if (cmdOptions.rules && Array.isArray(cmdOptions.rules)) {
				rules = cmdOptions.rules
					.flatMap((r) => r.split(','))
					.map((r) => r.trim())
					.filter(Boolean);
				if (rules.length === 0) rules = ['cursor'];
			}
			// cmdOptions contains parsed arguments
			cmdOptions.rules = rules;
			try {
				console.log('DEBUG: Running init command action in commands.js');
				console.log(
					'DEBUG: Options received by action:',
					JSON.stringify(cmdOptions)
				);
				// Directly call the initializeProject function, passing the parsed options
				await initializeProject(cmdOptions);
				// initializeProject handles its own flow, including potential process.exit()
			} catch (error) {
				console.error(
					chalk.red(`Error during initialization: ${error.message}`)
				);
				process.exit(1);
			}
		});

	// models command
	programInstance
		.command('models')
		.description('Manage AI model configurations')
		.option(
			'--set-main <model_id>',
			'Set the primary model for task generation/updates'
		)
		.option(
			'--set-research <model_id>',
			'Set the model for research-backed operations'
		)
		.option(
			'--set-fallback <model_id>',
			'Set the model to use if the primary fails'
		)
		.option('--setup', 'Run interactive setup to configure models')
		.option(
			'--openrouter',
			'Allow setting a custom OpenRouter model ID (use with --set-*) '
		)
		.option(
			'--ollama',
			'Allow setting a custom Ollama model ID (use with --set-*) '
		)
		.addHelpText(
			'after',
			`
Examples:
  $ task-master models                              # View current configuration
  $ task-master models --set-main gpt-4o             # Set main model (provider inferred)
  $ task-master models --set-research sonar-pro       # Set research model
  $ task-master models --set-fallback claude-3-5-sonnet-20241022 # Set fallback
  $ task-master models --set-main my-custom-model --ollama  # Set custom Ollama model for main role
  $ task-master models --set-main some/other-model --openrouter # Set custom OpenRouter model for main role
  $ task-master models --setup                            # Run interactive setup`
		)
		.action(async (options) => {
			const projectRoot = findProjectRoot(); // Find project root for context

			// Validate flags: cannot use both --openrouter and --ollama simultaneously
			if (options.openrouter && options.ollama) {
				console.error(
					chalk.red(
						'Error: Cannot use both --openrouter and --ollama flags simultaneously.'
					)
				);
				process.exit(1);
			}

			// Determine the primary action based on flags
			const isSetup = options.setup;
			const isSetOperation =
				options.setMain || options.setResearch || options.setFallback;

			// --- Execute Action ---

			if (isSetup) {
				// Action 1: Run Interactive Setup
				console.log(chalk.blue('Starting interactive model setup...')); // Added feedback
				try {
					await runInteractiveSetup(projectRoot);
					// runInteractiveSetup logs its own completion/error messages
				} catch (setupError) {
					console.error(
						chalk.red('\\nInteractive setup failed unexpectedly:'),
						setupError.message
					);
				}
				// --- IMPORTANT: Exit after setup ---
				return; // Stop execution here
			}

			if (isSetOperation) {
				// Action 2: Perform Direct Set Operations
				let updateOccurred = false; // Track if any update actually happened

				if (options.setMain) {
					const result = await setModel('main', options.setMain, {
						projectRoot,
						providerHint: options.openrouter
							? 'openrouter'
							: options.ollama
								? 'ollama'
								: undefined
					});
					if (result.success) {
						console.log(chalk.green(`✅ ${result.data.message}`));
						if (result.data.warning)
							console.log(chalk.yellow(result.data.warning));
						updateOccurred = true;
					} else {
						console.error(
							chalk.red(`❌ Error setting main model: ${result.error.message}`)
						);
					}
				}
				if (options.setResearch) {
					const result = await setModel('research', options.setResearch, {
						projectRoot,
						providerHint: options.openrouter
							? 'openrouter'
							: options.ollama
								? 'ollama'
								: undefined
					});
					if (result.success) {
						console.log(chalk.green(`✅ ${result.data.message}`));
						if (result.data.warning)
							console.log(chalk.yellow(result.data.warning));
						updateOccurred = true;
					} else {
						console.error(
							chalk.red(
								`❌ Error setting research model: ${result.error.message}`
							)
						);
					}
				}
				if (options.setFallback) {
					const result = await setModel('fallback', options.setFallback, {
						projectRoot,
						providerHint: options.openrouter
							? 'openrouter'
							: options.ollama
								? 'ollama'
								: undefined
					});
					if (result.success) {
						console.log(chalk.green(`✅ ${result.data.message}`));
						if (result.data.warning)
							console.log(chalk.yellow(result.data.warning));
						updateOccurred = true;
					} else {
						console.error(
							chalk.red(
								`❌ Error setting fallback model: ${result.error.message}`
							)
						);
					}
				}

				// Optional: Add a final confirmation if any update occurred
				if (updateOccurred) {
					console.log(chalk.blue('\nModel configuration updated.'));
				} else {
					console.log(
						chalk.yellow(
							'\nNo model configuration changes were made (or errors occurred).'
						)
					);
				}

				// --- IMPORTANT: Exit after set operations ---
				return; // Stop execution here
			}

			// Action 3: Display Full Status (Only runs if no setup and no set flags)
			console.log(chalk.blue('Fetching current model configuration...')); // Added feedback
			const configResult = await getModelConfiguration({ projectRoot });
			const availableResult = await getAvailableModelsList({ projectRoot });
			const apiKeyStatusResult = await getApiKeyStatusReport({ projectRoot });

			// 1. Display Active Models
			if (!configResult.success) {
				console.error(
					chalk.red(
						`❌ Error fetching configuration: ${configResult.error.message}`
					)
				);
			} else {
				displayModelConfiguration(
					configResult.data,
					availableResult.data?.models || []
				);
			}

			// 2. Display API Key Status
			if (apiKeyStatusResult.success) {
				displayApiKeyStatus(apiKeyStatusResult.data.report);
			} else {
				console.error(
					chalk.yellow(
						`⚠️ Warning: Could not display API Key status: ${apiKeyStatusResult.error.message}`
					)
				);
			}

			// 3. Display Other Available Models (Filtered)
			if (availableResult.success) {
				const activeIds = configResult.success
					? [
							configResult.data.activeModels.main.modelId,
							configResult.data.activeModels.research.modelId,
							configResult.data.activeModels.fallback?.modelId
						].filter(Boolean)
					: [];
				const displayableAvailable = availableResult.data.models.filter(
					(m) => !activeIds.includes(m.modelId) && !m.modelId.startsWith('[')
				);
				displayAvailableModels(displayableAvailable);
			} else {
				console.error(
					chalk.yellow(
						`⚠️ Warning: Could not display available models: ${availableResult.error.message}`
					)
				);
			}

			// 4. Conditional Hint if Config File is Missing
			const configExists = isConfigFilePresent(projectRoot);
			if (!configExists) {
				console.log(
					chalk.yellow(
						"\\nHint: Run 'task-master models --setup' to create or update your configuration."
					)
				);
			}
			// --- IMPORTANT: Exit after displaying status ---
			return; // Stop execution here
		});

	return programInstance;
}

/**
 * Setup the CLI application
 * @returns {Object} Configured Commander program
 */
function setupCLI() {
	// Create a new program instance
	const programInstance = program
		.name('dev')
		.description('AI-driven development task management')
		.version(() => {
			// Read version directly from package.json ONLY
			try {
				const packageJsonPath = path.join(process.cwd(), 'package.json');
				if (fs.existsSync(packageJsonPath)) {
					const packageJson = JSON.parse(
						fs.readFileSync(packageJsonPath, 'utf8')
					);
					return packageJson.version;
				}
			} catch (error) {
				// Silently fall back to 'unknown'
				log(
					'warn',
					'Could not read package.json for version info in .version()'
				);
			}
			return 'unknown'; // Default fallback if package.json fails
		})
		.helpOption('-h, --help', 'Display help')
		.addHelpCommand(false); // Disable default help command

	// Modify the help option to use your custom display
	programInstance.helpInformation = () => {
		displayHelp();
		return '';
	};

	// Register commands
	registerCommands(programInstance);

	return programInstance;
}

/**
 * Check for newer version of task-master-ai
 * @returns {Promise<{currentVersion: string, latestVersion: string, needsUpdate: boolean}>}
 */
async function checkForUpdate() {
	// Get current version from package.json ONLY
	let currentVersion = 'unknown'; // Initialize with a default
	try {
		// Try to get the version from the installed package (if applicable) or current dir
		let packageJsonPath = path.join(
			process.cwd(),
			'node_modules',
			'task-master-ai',
			'package.json'
		);
		// Fallback to current directory package.json if not found in node_modules
		if (!fs.existsSync(packageJsonPath)) {
			packageJsonPath = path.join(process.cwd(), 'package.json');
		}

		if (fs.existsSync(packageJsonPath)) {
			const packageJson = JSON.parse(fs.readFileSync(packageJsonPath, 'utf8'));
			currentVersion = packageJson.version;
		}
	} catch (error) {
		// Silently fail and use default
		log('debug', `Error reading current package version: ${error.message}`);
	}

	return new Promise((resolve) => {
		// Get the latest version from npm registry
		const options = {
			hostname: 'registry.npmjs.org',
			path: '/task-master-ai',
			method: 'GET',
			headers: {
				Accept: 'application/vnd.npm.install-v1+json' // Lightweight response
			}
		};

		const req = https.request(options, (res) => {
			let data = '';

			res.on('data', (chunk) => {
				data += chunk;
			});

			res.on('end', () => {
				try {
					const npmData = JSON.parse(data);
					const latestVersion = npmData['dist-tags']?.latest || currentVersion;

					// Compare versions
					const needsUpdate =
						compareVersions(currentVersion, latestVersion) < 0;

					resolve({
						currentVersion,
						latestVersion,
						needsUpdate
					});
				} catch (error) {
					log('debug', `Error parsing npm response: ${error.message}`);
					resolve({
						currentVersion,
						latestVersion: currentVersion,
						needsUpdate: false
					});
				}
			});
		});

		req.on('error', (error) => {
			log('debug', `Error checking for updates: ${error.message}`);
			resolve({
				currentVersion,
				latestVersion: currentVersion,
				needsUpdate: false
			});
		});

		// Set a timeout to avoid hanging if npm is slow
		req.setTimeout(3000, () => {
			req.abort();
			log('debug', 'Update check timed out');
			resolve({
				currentVersion,
				latestVersion: currentVersion,
				needsUpdate: false
			});
		});

		req.end();
	});
}

/**
 * Compare semantic versions
 * @param {string} v1 - First version
 * @param {string} v2 - Second version
 * @returns {number} -1 if v1 < v2, 0 if v1 = v2, 1 if v1 > v2
 */
function compareVersions(v1, v2) {
	const v1Parts = v1.split('.').map((p) => parseInt(p, 10));
	const v2Parts = v2.split('.').map((p) => parseInt(p, 10));

	for (let i = 0; i < Math.max(v1Parts.length, v2Parts.length); i++) {
		const v1Part = v1Parts[i] || 0;
		const v2Part = v2Parts[i] || 0;

		if (v1Part < v2Part) return -1;
		if (v1Part > v2Part) return 1;
	}

	return 0;
}

/**
 * Display upgrade notification message
 * @param {string} currentVersion - Current version
 * @param {string} latestVersion - Latest version
 */
function displayUpgradeNotification(currentVersion, latestVersion) {
	const message = boxen(
		`${chalk.blue.bold('Update Available!')} ${chalk.dim(currentVersion)} → ${chalk.green(latestVersion)}\n\n` +
			`Run ${chalk.cyan('npm i task-master-ai@latest -g')} to update to the latest version with new features and bug fixes.`,
		{
			padding: 1,
			margin: { top: 1, bottom: 1 },
			borderColor: 'yellow',
			borderStyle: 'round'
		}
	);

	console.log(message);
}

/**
 * Parse arguments and run the CLI
 * @param {Array} argv - Command-line arguments
 */
async function runCLI(argv = process.argv) {
	try {
		// Display banner if not in a pipe
		if (process.stdout.isTTY) {
			displayBanner();
		}

		// If no arguments provided, show help
		if (argv.length <= 2) {
			displayHelp();
			process.exit(0);
		}

		// Start the update check in the background - don't await yet
		const updateCheckPromise = checkForUpdate();

		// Setup and parse
		// NOTE: getConfig() might be called during setupCLI->registerCommands if commands need config
		// This means the ConfigurationError might be thrown here if .taskmasterconfig is missing.
		const programInstance = setupCLI();
		await programInstance.parseAsync(argv);

		// After command execution, check if an update is available
		const updateInfo = await updateCheckPromise;
		if (updateInfo.needsUpdate) {
			displayUpgradeNotification(
				updateInfo.currentVersion,
				updateInfo.latestVersion
			);
		}
	} catch (error) {
		// ** Specific catch block for missing configuration file **
		if (error instanceof ConfigurationError) {
			console.error(
				boxen(
					chalk.red.bold('Configuration Update Required!') +
						'\n\n' +
						chalk.white('Taskmaster now uses the ') +
						chalk.yellow.bold('.taskmasterconfig') +
						chalk.white(
							' file in your project root for AI model choices and settings.\n\n' +
								'This file appears to be '
						) +
						chalk.red.bold('missing') +
						chalk.white('. No worries though.\n\n') +
						chalk.cyan.bold('To create this file, run the interactive setup:') +
						'\n' +
						chalk.green('   task-master models --setup') +
						'\n\n' +
						chalk.white.bold('Key Points:') +
						'\n' +
						chalk.white('*   ') +
						chalk.yellow.bold('.taskmasterconfig') +
						chalk.white(
							': Stores your AI model settings (do not manually edit)\n'
						) +
						chalk.white('*   ') +
						chalk.yellow.bold('.env & .mcp.json') +
						chalk.white(': Still used ') +
						chalk.red.bold('only') +
						chalk.white(' for your AI provider API keys.\n\n') +
						chalk.cyan(
							'`task-master models` to check your config & available models\n'
						) +
						chalk.cyan(
							'`task-master models --setup` to adjust the AI models used by Taskmaster'
						),
					{
						padding: 1,
						margin: { top: 1 },
						borderColor: 'red',
						borderStyle: 'round'
					}
				)
			);
		} else {
			// Generic error handling for other errors
			console.error(chalk.red(`Error: ${error.message}`));
			if (getDebugFlag()) {
				console.error(error);
			}
		}

		process.exit(1);
	}
}

export {
	registerCommands,
	setupCLI,
	runCLI,
	checkForUpdate,
	compareVersions,
	displayUpgradeNotification
};<|MERGE_RESOLUTION|>--- conflicted
+++ resolved
@@ -494,12 +494,6 @@
 		process.exit(1);
 	});
 
-<<<<<<< HEAD
-	// Default help
-	programInstance.on('--help', function () {
-		displayHelp();
-	});
-
 	// Add/remove brand rules command
 	programInstance
 		.command('rules <action> [brands...]')
@@ -642,8 +636,6 @@
 			}
 		});
 
-=======
->>>>>>> a1f8d524
 	// parse-prd command
 	programInstance
 		.command('parse-prd')
