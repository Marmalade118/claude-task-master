--- conflicted
+++ resolved
@@ -19,10 +19,7 @@
 				'codex',
 				'cursor',
 				'gemini',
-<<<<<<< HEAD
-=======
 				'kiro',
->>>>>>> 31b8407d
 				'opencode',
 				'roo',
 				'trae',
@@ -216,14 +213,11 @@
 					mcpConfigName: 'settings.json',
 					expectedPath: '.gemini/settings.json'
 				},
-<<<<<<< HEAD
-=======
 				kiro: {
 					mcpConfig: true,
 					mcpConfigName: 'settings/mcp.json',
 					expectedPath: '.kiro/settings/mcp.json'
 				},
->>>>>>> 31b8407d
 				opencode: {
 					mcpConfig: true,
 					mcpConfigName: 'opencode.json',
